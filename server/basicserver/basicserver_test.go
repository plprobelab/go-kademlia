package basicserver

import (
	"context"
	"errors"
	"fmt"
	"testing"
	"time"

	"github.com/benbjohnson/clock"
	"github.com/libp2p/go-libp2p/core/peer"
	"github.com/multiformats/go-multiaddr"
	"github.com/plprobelab/go-kademlia/events/scheduler/simplescheduler"
	"github.com/plprobelab/go-kademlia/key"
	"github.com/plprobelab/go-kademlia/network/address"
	"github.com/plprobelab/go-kademlia/network/address/addrinfo"
	"github.com/plprobelab/go-kademlia/network/address/kadid"
	"github.com/plprobelab/go-kademlia/network/address/peerid"
	"github.com/plprobelab/go-kademlia/network/endpoint"
	"github.com/plprobelab/go-kademlia/network/endpoint/fakeendpoint"
	"github.com/plprobelab/go-kademlia/network/message"
	"github.com/plprobelab/go-kademlia/network/message/ipfsv1"
	"github.com/plprobelab/go-kademlia/network/message/simmessage"
	"github.com/plprobelab/go-kademlia/routing/simplert"
	"github.com/stretchr/testify/require"
)

// remotePeers with bucket assignments wrt to self
var kadRemotePeers = []*kadid.KadID{
	{KadKey: []byte{0b10001000}}, // 1000 1000 (bucket 0)
	{KadKey: []byte{0b11010010}}, // 1101 0010 (bucket 0)
	{KadKey: []byte{0b01001011}}, // 0100 1011 (bucket 1)
	{KadKey: []byte{0b01010011}}, // 0101 0011 (bucket 1)
	{KadKey: []byte{0b00101110}}, // 0010 1110 (bucket 2)
	{KadKey: []byte{0b00110110}}, // 0011 0110 (bucket 2)
	{KadKey: []byte{0b00011111}}, // 0001 1111 (bucket 3)
	{KadKey: []byte{0b00010001}}, // 0001 0001 (bucket 3)
	{KadKey: []byte{0b00001000}}, // 0000 1000 (bucket 4)
}

func TestSimMessageHandling(t *testing.T) {
	ctx := context.Background()
	clk := clock.NewMock()

	peerstoreTTL := time.Second // doesn't matter as we use fakeendpoint
	numberOfCloserPeersToSend := 4

	self := kadid.KadID{KadKey: []byte{0x00}} // 0000 0000

	router := fakeendpoint.NewFakeRouter()
	sched := simplescheduler.NewSimpleScheduler(clk)
	fakeEndpoint := fakeendpoint.NewFakeEndpoint(self, sched, router)
	rt := simplert.New(self.Key(), 2)

	// add peers to routing table and peerstore
	for _, p := range kadRemotePeers {
		err := fakeEndpoint.MaybeAddToPeerstore(ctx, p, peerstoreTTL)
		require.NoError(t, err)
		success, err := rt.AddPeer(ctx, p)
		require.NoError(t, err)
		require.True(t, success)
	}

	s0 := NewBasicServer(rt, fakeEndpoint, WithPeerstoreTTL(peerstoreTTL),
		WithNumberUsefulCloserPeers(numberOfCloserPeersToSend))

	requester := kadid.KadID{KadKey: []byte{0b00000001}} // 0000 0001
	fakeEndpoint.MaybeAddToPeerstore(ctx, requester, peerstoreTTL)

	req0 := simmessage.NewSimRequest([]byte{0b00000000})
	msg, err := s0.HandleRequest(ctx, requester, req0)
	require.NoError(t, err)

	resp, ok := msg.(message.MinKadResponseMessage)
	require.True(t, ok)
	require.Len(t, resp.CloserNodes(), numberOfCloserPeersToSend)
	// closer peers should be ordered by distance to 0000 0000
	// [8] 0000 1000, [7] 0001 0001, [6] 0001 1111, [4] 0010 1110
	order := []*kadid.KadID{
		kadRemotePeers[8], kadRemotePeers[7],
		kadRemotePeers[6], kadRemotePeers[4],
	}
	for i, p := range resp.CloserNodes() {
		require.Equal(t, order[i], p)
	}

	req1 := simmessage.NewSimRequest([]byte{0b11111111})
	msg, err = s0.HandleRequest(ctx, requester, req1)
	require.NoError(t, err)
	resp, ok = msg.(message.MinKadResponseMessage)
	require.True(t, ok)
	require.Len(t, resp.CloserNodes(), numberOfCloserPeersToSend)
	// closer peers should be ordered by distance to 1111 1111
	// [1] 1101 0010, [0] 1000 1000, [3] 0101 0011, [2] 0100 1011
	order = []*kadid.KadID{
		kadRemotePeers[1], kadRemotePeers[0],
		kadRemotePeers[3], kadRemotePeers[2],
	}
	for i, p := range resp.CloserNodes() {
		require.Equal(t, order[i], p)
	}

	numberOfCloserPeersToSend = 3
	s1 := NewBasicServer(rt, fakeEndpoint, WithNumberUsefulCloserPeers(3))

	req2 := simmessage.NewSimRequest([]byte{0b01100000})
	msg, err = s1.HandleRequest(ctx, requester, req2)
	require.NoError(t, err)
	resp, ok = msg.(message.MinKadResponseMessage)
	require.True(t, ok)
	require.Len(t, resp.CloserNodes(), numberOfCloserPeersToSend)
	// closer peers should be ordered by distance to 0110 0000
	// [2] 0100 1011, [3] 0101 0011, [4] 0010 1110
	order = []*kadid.KadID{kadRemotePeers[2], kadRemotePeers[3], kadRemotePeers[4]}
	for i, p := range resp.CloserNodes() {
		require.Equal(t, order[i], p)
	}
}

func TestInvalidSimRequests(t *testing.T) {
	ctx := context.Background()
	// invalid option
	s := NewBasicServer(nil, nil, func(*Config) error {
		return errors.New("invalid option")
	})
	require.Nil(t, s)

	peerstoreTTL := time.Second // doesn't matter as we use fakeendpoint

	clk := clock.New()
	router := fakeendpoint.NewFakeRouter()

	self := kadid.KadID{KadKey: []byte{0x00}} // 0000 0000

	// create a valid server
	sched := simplescheduler.NewSimpleScheduler(clk)
	fakeEndpoint := fakeendpoint.NewFakeEndpoint(self, sched, router)
	rt := simplert.New(self.Key(), 2)

	// add peers to routing table and peerstore
	for _, p := range kadRemotePeers {
		err := fakeEndpoint.MaybeAddToPeerstore(ctx, p, peerstoreTTL)
		require.NoError(t, err)
		success, err := rt.AddPeer(ctx, p)
		require.NoError(t, err)
		require.True(t, success)
	}

	s = NewBasicServer(rt, fakeEndpoint)
	require.NotNil(t, s)

	requester := kadid.KadID{KadKey: []byte{0b00000001}} // 0000 0001

	// invalid message format (not a SimMessage)
	req0 := struct{}{}
	_, err := s.HandleFindNodeRequest(ctx, requester, req0)
	require.Error(t, err)

	// empty request
	req1 := &simmessage.SimMessage{}
	s.HandleFindNodeRequest(ctx, requester, req1)

	// request with invalid key (not matching the expected length)
	req2 := simmessage.NewSimRequest([]byte{0b00000000, 0b00000001})
	s.HandleFindNodeRequest(ctx, requester, req2)
}

func TestSimRequestNoNetworkAddress(t *testing.T) {
	ctx := context.Background()
	keylen := 32
	// invalid option
	s := NewBasicServer(nil, nil, func(*Config) error {
		return errors.New("invalid option")
	})
	require.Nil(t, s)

	clk := clock.New()
	router := fakeendpoint.NewFakeRouter()

	var self = kadid.KadID{KadKey: make([]byte, keylen)} // 0000 0000

	// create a valid server
	sched := simplescheduler.NewSimpleScheduler(clk)
	fakeEndpoint := fakeendpoint.NewFakeEndpoint(self, sched, router)
	rt := simplert.NewSimpleRT(self.Key(), 2)

	parsed, err := peer.Decode("1EooooPEER")
	require.NoError(t, err)
	addrInfo := addrinfo.NewAddrInfo(peer.AddrInfo{
		ID:    parsed,
		Addrs: nil,
	})

	// add peer to routing table, but NOT to peerstore
	success, err := rt.AddPeer(ctx, addrInfo.NodeID())
	require.NoError(t, err)
	require.True(t, success)

	s = NewBasicServer(rt, fakeEndpoint)
	require.NotNil(t, s)

	require.NotNil(t, s)

	requester := kadid.KadID{KadKey: append([]byte{0x80}, make([]byte, keylen-1)...)}

	// sim request message (for any key)
	req := simmessage.NewSimRequest(requester.Key())
	msg, err := s.HandleFindNodeRequest(ctx, requester, req)
	require.NoError(t, err)
	resp, ok := msg.(message.MinKadResponseMessage)
	require.True(t, ok)
	fmt.Println(resp.CloserNodes())
	require.Len(t, resp.CloserNodes(), 0)
}

func TestIPFSv1Handling(t *testing.T) {
	ctx := context.Background()
	clk := clock.NewMock()

	peerstoreTTL := time.Second // doesn't matter as we use fakeendpoint
	numberOfCloserPeersToSend := 4

	selfPid, err := peer.Decode("1EooooSELF")
	require.NoError(t, err)
	self := peerid.NewPeerID(selfPid)

	router := fakeendpoint.NewFakeRouter()
	sched := simplescheduler.NewSimpleScheduler(clk)
	fakeEndpoint := fakeendpoint.NewFakeEndpoint(self, sched, router)
	rt := simplert.New(self.Key(), 4)

	nPeers := 6
	peerids := make([]address.NodeID, nPeers)

	for i := 0; i < nPeers; i++ {
		// create peer.ID "1EoooPEER2" until "1EoooPEER7"
		p, err := peer.Decode("1EoooPEER" + fmt.Sprint(i+2))
		require.NoError(t, err)
		peerids[i] = peerid.NewPeerID(p)

		// ipfsv1 needs to have addrinfo.AddrInfo stored in the endpoint
		addr := multiaddr.StringCast("/ip4/" + fmt.Sprint(i+2) + "." +
			fmt.Sprint(i+2) + "." + fmt.Sprint(i+2) + "." + fmt.Sprint(i+2))
		addrInfo := addrinfo.NewAddrInfo(peer.AddrInfo{
			ID:    p,
			Addrs: []multiaddr.Multiaddr{addr},
		})
		if i == 1 {
			// no addresses for peer 1, it should not be returned even though
			// it is among the numberOfCloserPeersToSend closer peers
			addrInfo = addrinfo.NewAddrInfo(peer.AddrInfo{
				ID:    p,
				Addrs: nil,
			})
		}
		// add peers to routing table and peerstore
		err = fakeEndpoint.MaybeAddToPeerstore(ctx, addrInfo, peerstoreTTL)
		require.NoError(t, err)
		success, err := rt.AddPeer(ctx, peerids[i])
		require.NoError(t, err)
		require.True(t, success)
	}

	// self:       f3a2eb191b47b031e317e39776d09938c6d97a50b52e71acc4c4173275b998bd
	// peerids[0]: e69614c5fcb92e8fbf2aa5785904fec5a67524ac7cd513f32bc7ab38621b4b7b (bucket 3)
	// peerids[1]: 6ab9cb73bbd52ad2bb6ac4048e988478bf076df9b39e072f30b4722639382683 (bucket 0)
	// peerids[2]: 69b9104f74ca05073a1bb658155fa4549fcc8db470947915a6e2750185dc1f81 (bucket 0)
	// peerids[3]: 4eaafc67b177fa53ee6de27d1646f7862fb2957878bcc8d60dfa67b7832bb28b (bucket 0)
	// peerids[4]: ab6c9fe862d32ff3170ed43600742b2abbb52f09216afa139cb89842e083ce4e (bucket 1)
	// peerids[5]: 00ca8d64555add66790c4fb3e62075911a02a3577622fa69279731e82c135b8a (bucket 0)

	s0 := NewBasicServer(rt, fakeEndpoint, WithPeerstoreTTL(peerstoreTTL),
		WithNumberUsefulCloserPeers(numberOfCloserPeersToSend))

	requesterPid, err := peer.Decode("1WoooREQUESTER")
	require.NoError(t, err)
	requester := peerid.NewPeerID(requesterPid)
	fakeEndpoint.MaybeAddToPeerstore(ctx, addrinfo.NewAddrInfo(peer.AddrInfo{
		ID:    requesterPid,
		Addrs: nil,
	}), peerstoreTTL)

	req0 := ipfsv1.FindPeerRequest(self)
	msg, err := s0.HandleRequest(ctx, requester, req0)
	require.NoError(t, err)

	resp, ok := msg.(*ipfsv1.Message)
	require.True(t, ok)

	require.Len(t, resp.CloserNodes(), numberOfCloserPeersToSend-1)
	// -1 because peerids[1] has no addresses, so it is counted as one of the
	// numberOfCloserPeersToSend closer peers, but it is not returned

	order := []address.NodeID{peerids[0], peerids[4], peerids[2]}
	for i, p := range resp.CloserNodes() {
		ai, ok := p.(*addrinfo.AddrInfo)
		require.True(t, ok)
		require.Equal(t, order[i], ai.PeerID())
	}
}

type invalidEndpoint struct{}

var _ endpoint.Endpoint = (*invalidEndpoint)(nil)

<<<<<<< HEAD
func (e *invalidEndpoint) MaybeAddToPeerstore(context.Context, address.NodeAddr,
	time.Duration) error {
=======
func (e *invalidEndpoint) MaybeAddToPeerstore(context.Context, address.NodeID,
	time.Duration,
) error {
>>>>>>> 05632ced
	return nil
}

func (e *invalidEndpoint) SendRequestHandleResponse(context.Context,
	address.ProtocolID, address.NodeID, message.MinKadMessage,
	message.MinKadMessage, time.Duration, endpoint.ResponseHandlerFn,
) error {
	return nil
}

func (e *invalidEndpoint) KadKey() key.KadKey {
	return make([]byte, 0)
}

func (e *invalidEndpoint) NetworkAddress(address.NodeID) (address.NodeAddr, error) {
	return nil, nil
}

func TestInvalidIpfsv1Requests(t *testing.T) {
	ctx := context.Background()

	peerstoreTTL := time.Second // doesn't matter as we use fakeendpoint
	numberOfCloserPeersToSend := 4

	selfPid, err := peer.Decode("1EooooSELF")
	require.NoError(t, err)
	self := peerid.NewPeerID(selfPid)

	invalidEP := &invalidEndpoint{}
	rt := simplert.New(self.Key(), 4)

	nPeers := 6
	peerids := make([]address.NodeID, nPeers)

	for i := 0; i < nPeers; i++ {
		// create peer.ID "1EoooPEER2" until "1EoooPEER7"
		p, err := peer.Decode("1EoooPEER" + fmt.Sprint(i+2))
		require.NoError(t, err)
		peerids[i] = peerid.NewPeerID(p)

		// ipfsv1 needs to have addrinfo.AddrInfo stored in the endpoint
		addr := multiaddr.StringCast("/ip4/" + fmt.Sprint(i+2) + "." +
			fmt.Sprint(i+2) + "." + fmt.Sprint(i+2) + "." + fmt.Sprint(i+2))
		addrInfo := addrinfo.NewAddrInfo(peer.AddrInfo{
			ID:    p,
			Addrs: []multiaddr.Multiaddr{addr},
		})
		// add peers to routing table and peerstore
		err = invalidEP.MaybeAddToPeerstore(ctx, addrInfo, peerstoreTTL)
		require.NoError(t, err)
		success, err := rt.AddPeer(ctx, peerids[i])
		require.NoError(t, err)
		require.True(t, success)
	}

	s0 := NewBasicServer(rt, invalidEP, WithPeerstoreTTL(peerstoreTTL),
		WithNumberUsefulCloserPeers(numberOfCloserPeersToSend))

	requesterPid, err := peer.Decode("1WoooREQUESTER")
	require.NoError(t, err)
	requester := peerid.NewPeerID(requesterPid)

	// request will fail as endpoint is not a networked endpoint
	req0 := ipfsv1.FindPeerRequest(self)
	msg, err := s0.HandleRequest(ctx, requester, req0)

	require.Nil(t, msg)
	require.Error(t, err)
	require.Equal(t, ErrNotNetworkedEndpoint, err)

	// replace the key with an invalid peerid
	req0.Key = []byte("invalid key")
	msg, err = s0.HandleRequest(ctx, requester, req0)

	require.Nil(t, msg)
	require.Error(t, err)
	require.Equal(t, ErrIpfsV1InvalidPeerID, err)

	req0.Type = -1 // invalid request type
	msg, err = s0.HandleRequest(ctx, requester, req0)

	require.Nil(t, msg)
	require.Error(t, err)
	require.Equal(t, ErrIpfsV1InvalidRequest, err)

	req1 := struct{}{} // invalid message format
	msg, err = s0.HandleRequest(ctx, requester, req1)

	require.Nil(t, msg)
	require.Error(t, err)
	require.Equal(t, ErrUnknownMessageFormat, err)
}<|MERGE_RESOLUTION|>--- conflicted
+++ resolved
@@ -182,7 +182,7 @@
 	// create a valid server
 	sched := simplescheduler.NewSimpleScheduler(clk)
 	fakeEndpoint := fakeendpoint.NewFakeEndpoint(self, sched, router)
-	rt := simplert.NewSimpleRT(self.Key(), 2)
+	rt := simplert.New(self.Key(), 2)
 
 	parsed, err := peer.Decode("1EooooPEER")
 	require.NoError(t, err)
@@ -303,14 +303,8 @@
 
 var _ endpoint.Endpoint = (*invalidEndpoint)(nil)
 
-<<<<<<< HEAD
 func (e *invalidEndpoint) MaybeAddToPeerstore(context.Context, address.NodeAddr,
 	time.Duration) error {
-=======
-func (e *invalidEndpoint) MaybeAddToPeerstore(context.Context, address.NodeID,
-	time.Duration,
-) error {
->>>>>>> 05632ced
 	return nil
 }
 
