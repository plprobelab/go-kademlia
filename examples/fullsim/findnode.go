package main

import (
	"context"
	"fmt"
	"time"

	"github.com/benbjohnson/clock"
	"github.com/plprobelab/go-kademlia/key"
	"github.com/plprobelab/go-kademlia/network/address"
	"github.com/plprobelab/go-kademlia/network/address/kadid"
	"github.com/plprobelab/go-kademlia/network/endpoint"
	"github.com/plprobelab/go-kademlia/network/endpoint/fakeendpoint"
	"github.com/plprobelab/go-kademlia/network/message"
	"github.com/plprobelab/go-kademlia/network/message/simmessage"
	sq "github.com/plprobelab/go-kademlia/query/simplequery"
	"github.com/plprobelab/go-kademlia/routing"
	"github.com/plprobelab/go-kademlia/routing/simplert"
	"github.com/plprobelab/go-kademlia/server"
	"github.com/plprobelab/go-kademlia/server/basicserver"
	"github.com/plprobelab/go-kademlia/util"

	"github.com/plprobelab/go-kademlia/events/scheduler"
	ss "github.com/plprobelab/go-kademlia/events/scheduler/simplescheduler"
	"github.com/plprobelab/go-kademlia/events/simulator"
	"github.com/plprobelab/go-kademlia/events/simulator/litesimulator"
)

const (
	keysize      = 1                                 // keysize in bytes
	peerstoreTTL = 10 * time.Minute                  // duration for which a peer is kept in the peerstore
	protoID      = address.ProtocolID("/test/1.0.0") // protocol ID for the test
)

// connectNodes adds nodes to each other's peerstores and routing tables
<<<<<<< HEAD
func connectNodes(ctx context.Context, n0, n1 address.NodeAddr, ep0, ep1 endpoint.Endpoint,
	rt0, rt1 routingtable.RoutingTable) {
=======
func connectNodes(ctx context.Context, n0, n1 address.NodeID, ep0, ep1 endpoint.Endpoint,
	rt0, rt1 routing.Table,
) {
>>>>>>> 05632ced
	// add n1 to n0's peerstore and routing table
	ep0.MaybeAddToPeerstore(ctx, n1, peerstoreTTL)
	rt0.AddPeer(ctx, n1.NodeID())
	// add n0 to n1's peerstore and routing table
	ep1.MaybeAddToPeerstore(ctx, n0, peerstoreTTL)
	rt1.AddPeer(ctx, n0.NodeID())
}

func findNode(ctx context.Context) {
	ctx, span := util.StartSpan(ctx, "findNode test")
	defer span.End()

	// create mock clock to control time
	clk := clock.NewMock()
	// create a fake router to virtually connect nodes
	router := fakeendpoint.NewFakeRouter()

	// create node identifiers
	nodeCount := 4
	ids := make([]*kadid.KadID, nodeCount)
	ids[0] = kadid.NewKadID(key.KadKey(make([]byte, keysize)))
	ids[1] = kadid.NewKadID(key.KadKey(append(make([]byte, keysize-1), 0x01)))
	ids[2] = kadid.NewKadID(key.KadKey(append(make([]byte, keysize-1), 0x02)))
	ids[3] = kadid.NewKadID(key.KadKey(append(make([]byte, keysize-1), 0x03)))

	// Kademlia trie:
	//     ^
	//    / \
	//   ^   ^
	//  A B C D

	rts := make([]*simplert.SimpleRT, len(ids))
	eps := make([]*fakeendpoint.FakeEndpoint, len(ids))
	schedulers := make([]scheduler.AwareScheduler, len(ids))
	servers := make([]server.Server, len(ids))

	for i := 0; i < len(ids); i++ {
		// create a routing table, with bucket size 2
		rts[i] = simplert.New(ids[i].KadKey, 2)
		// create a scheduler based on the mock clock
		schedulers[i] = ss.NewSimpleScheduler(clk)
		// create a fake endpoint for the node, communicating through the router
		eps[i] = fakeendpoint.NewFakeEndpoint(ids[i], schedulers[i], router)
		// create a server instance for the node
		servers[i] = basicserver.NewBasicServer(rts[i], eps[i])
		// add the server request handler for protoID to the endpoint
		err := eps[i].AddRequestHandler(protoID, nil, servers[i].HandleRequest)
		if err != nil {
			panic(err)
		}
	}

	// A connects to B
	connectNodes(ctx, ids[0], ids[1], eps[0], eps[1], rts[0], rts[1])

	// B connects to C
	connectNodes(ctx, ids[1], ids[2], eps[1], eps[2], rts[1], rts[2])

	// C connects to D
	connectNodes(ctx, ids[2], ids[3], eps[2], eps[3], rts[2], rts[3])

	// A (ids[0]) is looking for D (ids[3])
	// A will first ask B, B will reply with C's address (and A's address)
	// A will then ask C, C will reply with D's address (and B's address)
	req := simmessage.NewSimRequest(ids[3].Key())

	// handleResFn is called when a response is received during the query process
	handleResFn := func(_ context.Context, id address.NodeID,
		msg message.MinKadResponseMessage,
	) (bool, []address.NodeID) {
		resp := msg.(*simmessage.SimMessage)
		fmt.Println("got a response from", id, "with", resp.CloserNodes())

		newIds := make([]address.NodeID, len(resp.CloserNodes()))
		for i, peer := range resp.CloserNodes() {
			if peer.NodeID().String() == ids[3].NodeID().String() {
				// the response contains the address of D (ids[3])
				fmt.Println("success")
				// returning true will stop the query process
				return true, nil
			}
			newIds[i] = peer.NodeID()
		}
		// returning false will continue the query process
		return false, newIds
	}

	// create a query on A (using A's scheduler, endpoint and routing table),
	// D's Kademlia Key as target, the defined protocol ID, using req as the
	// request message, an empty SimMessage (resp) as the response message, a
	// concurrency of 1, a timeout of 1 second, and handleResFn as the response
	// handler. The query doesn't run yet, it is added to A's event queue
	// through A's scheduler.
	queryOpts := []sq.Option{
		sq.WithProtocolID(protoID),
		sq.WithConcurrency(1),
		sq.WithRequestTimeout(time.Second),
		sq.WithHandleResultsFunc(handleResFn),
		sq.WithRoutingTable(rts[0]),
		sq.WithEndpoint(eps[0]),
		sq.WithScheduler(schedulers[0]),
	}
	sq.NewSimpleQuery(ctx, req, queryOpts...)

	// create a simulator, simulating [A, B, C, D]'s simulators
	sim := litesimulator.NewLiteSimulator(clk)
	simulator.AddPeers(sim, schedulers...)

	// run the simulation until all events are processed
	sim.Run(ctx)
}<|MERGE_RESOLUTION|>--- conflicted
+++ resolved
@@ -33,14 +33,8 @@
 )
 
 // connectNodes adds nodes to each other's peerstores and routing tables
-<<<<<<< HEAD
 func connectNodes(ctx context.Context, n0, n1 address.NodeAddr, ep0, ep1 endpoint.Endpoint,
-	rt0, rt1 routingtable.RoutingTable) {
-=======
-func connectNodes(ctx context.Context, n0, n1 address.NodeID, ep0, ep1 endpoint.Endpoint,
-	rt0, rt1 routing.Table,
-) {
->>>>>>> 05632ced
+	rt0, rt1 routing.Table) {
 	// add n1 to n0's peerstore and routing table
 	ep0.MaybeAddToPeerstore(ctx, n1, peerstoreTTL)
 	rt0.AddPeer(ctx, n1.NodeID())
